import os, sys, psutil, time
import numpy as np
import dask.array as da
import SimpleITK as sitk
import CircuitSeeker.utility as ut
from CircuitSeeker.transform import apply_transform
from CircuitSeeker.transform import compose_displacement_vector_fields
from CircuitSeeker.quality import jaccard_filter
import greedypy.greedypy_registration_method as grm
from scipy.ndimage import minimum_filter, gaussian_filter
from scipy.spatial.transform import Rotation

# TODO: need to refactor stitching
from dask_stitch.local_affine import local_affines_to_field


def configure_irm(
    metric='MI',
    bins=128,
    sampling='regular',
    sampling_percentage=1.0,
    optimizer='GD',
    iterations=200,
    learning_rate=1.0,
    estimate_learning_rate="once",
    min_step=0.1,
    max_step=1.0,
    shrink_factors=[2,1],
    smooth_sigmas=[2.,1.],
    num_steps=[2, 2, 2],
    step_sizes=[1., 1., 1.],
    callback=None,
):
    """
    Wrapper exposing some of the itk::simple::ImageRegistrationMethod API
    Rarely called by the user. Typically used in custom registration functions.

    Parameters
    ----------
    metric : string (default: 'MI')
        The image matching term optimized during alignment
        Options:
            'MI': mutual information
            'CC': correlation coefficient
            'MS': mean squares

    bins : int (default: 128)
        Only used when `metric`='MI'. Number of histogram bins
        for image intensity histograms. Ignored when `metric` is
        'CC' or 'MS'

    sampling : string (default: 'regular')
        How image intensities are sampled during metric calculation
        Options:
            'regular': sample intensities with regular spacing
            'random': sample intensities randomly

    sampling_percentage : float in range [0., 1.] (default: 1.0)
        Percentage of voxels used during metric sampling

    optimizer : string (default 'GD')
        Optimization algorithm used to find a transform
        Options:
            'GD': gradient descent
            'RGD': regular gradient descent
            'EX': exhaustive - regular sampling of transform parameters between
                  given limits

    iterations : int (default: 200)
        Maximum number of iterations at each scale level to run optimization.
        Optimization may still converge early.

    learning_rate : float (default: 1.0)
        Initial gradient descent step size

    estimate_learning_rate : string (default: "once")
        Frequency of estimating the learning rate. Only used if `optimizer`='GD'
        Options:
            'once': only estimate once at the beginning of optimization
            'each_iteration': estimate step size at every iteration
            'never': never estimate step size, `learning_rate` is fixed

    min_step : float (default: 0.1)
        Minimum allowable gradient descent step size. Only used if `optimizer`='RGD'

    max_step : float (default: 1.0)
        Maximum allowable gradient descent step size. Used by both 'GD' and 'RGD'

    shrink_factors : iterable of type int (default: [2, 1])
        Downsampling scale levels at which to optimize

    smooth_sigmas : iterable of type float (default: [2., 1.])
        Sigma of Gaussian used to smooth each scale level image
        Must be same length as `shrink_factors`
        Should be specified in physical units, e.g. mm or um

    num_steps : iterable of type int (default: [2, 2, 2])
        Only used if `optimizer`='EX'
        Number of steps to search in each direction from the initial
        position of the transform parameters

    step_sizes : iterable of type float (default: [1., 1., 1.])
        Only used if `optimizer`='EX'
        Size of step to take during brute force optimization
        Order of parameters and relevant scales should be based on
        the type of transform being optimized

    callable : callable object, e.g. function (default: None)
        A function run at every iteration of optimization
        Should take only the ImageRegistrationMethod object as input: `irm`
        If None then the Level, Iteration, and Metric values are
        printed at each iteration

    Returns
    -------
    irm : itk::simple::ImageRegistrationMethod object
        The configured ImageRegistrationMethod object. Simply needs
        images and a transform type to be ready for optimization.
    """

    # identify number of cores available, assume hyperthreading
    if "LSB_DJOB_NUMPROC" in os.environ:
        ncores = int(os.environ["LSB_DJOB_NUMPROC"])
    else:
        ncores = psutil.cpu_count(logical=False)

    # initialize IRM object, be completely sure nthreads is set
    sitk.ProcessObject.SetGlobalDefaultNumberOfThreads(2*ncores)
    irm = sitk.ImageRegistrationMethod()
    irm.SetNumberOfThreads(2*ncores)

    # set interpolator
    irm.SetInterpolator(sitk.sitkLinear)

    # set metric
    if metric == 'MI':
        irm.SetMetricAsMattesMutualInformation(
            numberOfHistogramBins=bins,
        )
    elif metric == 'CC':
        irm.SetMetricAsCorrelation()
    elif metric == 'MS':
        irm.SetMetricAsMeanSquares()

    # set metric sampling type and percentage
    if sampling == 'regular':
        irm.SetMetricSamplingStrategy(irm.REGULAR)
    elif sampling == 'random':
        irm.SetMetricSamplingStrategy(irm.RANDOM)
    irm.SetMetricSamplingPercentage(sampling_percentage)

    # set estimate learning rate
    if estimate_learning_rate == "never":
        estimate_learning_rate = irm.Never
    elif estimate_learning_rate == "once":
        estimate_learning_rate = irm.Once
    elif estimate_learning_rate == "each_iteration":
        estimate_learning_rate = irm.EachIteration

    # set optimizer
    if optimizer == 'GD':
        irm.SetOptimizerAsGradientDescent(
            numberOfIterations=iterations,
            learningRate=learning_rate,
            maximumStepSizeInPhysicalUnits=max_step,
            estimateLearningRate=estimate_learning_rate,
        )
        irm.SetOptimizerScalesFromPhysicalShift()
    elif optimizer == 'RGD':
        irm.SetOptimizerAsRegularStepGradientDescent(
            minStep=min_step, learningRate=learning_rate,
            numberOfIterations=iterations,
            maximumStepSizeInPhysicalUnits=max_step,
        )
        irm.SetOptimizerScalesFromPhysicalShift()
    elif optimizer == 'EX':
        irm.SetOptimizerAsExhaustive(num_steps[::-1])
        irm.SetOptimizerScales(step_sizes[::-1])

    # set pyramid
    irm.SetShrinkFactorsPerLevel(shrinkFactors=shrink_factors)
    irm.SetSmoothingSigmasPerLevel(smoothingSigmas=smooth_sigmas)
    irm.SmoothingSigmasAreSpecifiedInPhysicalUnitsOn()

    # set callback function
    if callback is None:
        def callback(irm):
            level = irm.GetCurrentLevel()
            iteration = irm.GetOptimizerIteration()
            metric = irm.GetMetricValue()
            print("LEVEL: ", level, " ITERATION: ", iteration, " METRIC: ", metric)
    irm.AddCommand(sitk.sitkIterationEvent, lambda: callback(irm))

    # return configured irm
    return irm


def random_affine_search(
    fix,
    mov,
    fix_spacing,
    mov_spacing,
    max_translation,
    max_rotation,
    max_scale,
    max_shear,
    random_iterations,
    affine_align_best=0,
    alignment_spacing=None,
    fix_mask=None,
    mov_mask=None,
    fix_origin=None,
    mov_origin=None,
    jaccard_filter_threshold=None,
    **kwargs,
):
    """
    Apply random affine matrices within given bounds to moving image. The best
    scoring affines can be further refined with gradient descent based affine
    alignment. The single best result is returned. This function is intended
    to find good initialization for a full affine alignment obtained by calling
    `affine_align`

    Parameters
    ----------
    fix : ndarray
        the fixed image

    mov : ndarray
        the moving image; `fix.ndim` must equal `mov.ndim`

    fix_spacing : 1d array
        The spacing in physical units (e.g. mm or um) between voxels
        of the fixed image.
        Length must equal `fix.ndim`

    mov_spacing : 1d array
        The spacing in physical units (e.g. mm or um) between voxels
        of the moving image.
        Length must equal `mov.ndim`

    max_translation : float
        The maximum amplitude translation allowed in random sampling.
        Specified in physical units (e.g. um or mm)

    max_rotation : float
        The maximum amplitude rotation allowed in random sampling.
        Specified in radians

    max_scale : float
        The maximum amplitude scaling allowed in random sampling.

    max_shear : float
        The maximum amplitude shearing allowed in random sampling.

    random_iterations : int
        The number of random affine matrices to sample

    affine_align_best : int (default: 0)
        The best `affine_align_best` random affine matrices are refined
        by calling `affine_align` setting the random affine as the
        `initial_transform`. This is parameterized through **kwargs.

    alignment_spacing : float (default: None)
        Fixed and moving images are skip sampled to a voxel spacing
        as close as possible to this value. Intended for very fast
        simple alignments (e.g. low amplitude motion correction)

    fix_mask : binary ndarray (default: None)
        A mask limiting metric evaluation region of the fixed image

    mov_mask : binary ndarray (default: None)
        A mask limiting metric evaluation region of the moving image

    fix_origin : 1d array (default: None)
        Origin of the fixed image.
        Length must equal `fix.ndim`

    mov_origin : 1d array (default: None)
        Origin of the moving image.
        Length must equal `mov.ndim`

    jaccard_filter_threshold : float in range [0, 1] (default: None)
        If `jaccard_filter_threshold`, `fix_mask`, and `mov_mask` are all
        defined (i.e. not None), then the Jaccard index between the masks
        is computed. If the index is less than this threshold the alignment
        is skipped and the default is returned. Useful for distributed piecewise
        workflows over heterogenous data.

    **kwargs : any additional arguments
        Passed to `configure_irm` to score random affines
        Also passed to `affine_align` for gradient descent
        based refinement

    Returns
    -------
    transform : 4x4 array
        The (refined) random affine matrix best initializing a match of
        the moving image to the fixed. Should be further refined by calling
        `affine_align`.
    """

    # check jaccard index
    a = jaccard_filter_threshold is not None
    b = fix_mask is not None
    c = mov_mask is not None
    if a and b and c:
        if not jaccard_filter(fix_mask, mov_mask, jaccard_filter_threshold):
            print("Masks failed jaccard_filter")
            print("Returning default")
            return np.eye(4)

    # define conversion from params to affine transform
    def params_to_affine_matrix(params):

        # translation
        translation = np.eye(4)
        translation[:3, -1] = params[:3]

        # rotation
        rotation = np.eye(4)
        rotation[:3, :3] = Rotation.from_rotvec(params[3:6]).as_matrix()
        center = np.array(fix.shape) / 2 * fix_spacing
        tl, tr = np.eye(4), np.eye(4)
        tl[:3, -1], tr[:3, -1] = center, -center
        rotation = np.matmul(tl, np.matmul(rotation, tr))

        # scale
        scale = np.diag( list(params[6:9]) + [1,])

        # shear
        shx, shy, shz = np.eye(4), np.eye(4), np.eye(4)
        shx[1, 0], shx[2, 0] = params[10], params[11]
        shy[0, 1], shy[2, 1] = params[9], params[11]
        shz[0, 2], shz[1, 2] = params[9], params[10]
        shear = np.matmul(shz, np.matmul(shy, shx))

        # compose
        aff = np.matmul(rotation, translation)
        aff = np.matmul(scale, aff)
        aff = np.matmul(shear, aff)
        return aff
        
    # generate random parameters, first row is always identity
    params = np.zeros((random_iterations+1, 12))
    params[:, 6:9] = 1  # default for scale params
    F = lambda mx: 2 * mx * np.random.rand(random_iterations, 3) - mx
    if max_translation != 0: params[1:, 0:3] = F(max_translation)
    if max_rotation != 0: params[1:, 3:6] = F(max_rotation)
    if max_scale != 1: params[1:, 6:9] = np.e**F(np.log(max_scale))
    if max_shear != 0: params[1:, 9:] = F(max_shear)

    # set up registration object
    irm = configure_irm(**kwargs)

    # skip sample to alignment spacing
    if alignment_spacing is not None:
        fix, fix_spacing_ss = ut.skip_sample(fix, fix_spacing, alignment_spacing)
        mov, mov_spacing_ss = ut.skip_sample(mov, mov_spacing, alignment_spacing)
        if fix_mask is not None:
            fix_mask, _ = ut.skip_sample(fix_mask, fix_spacing, alignment_spacing)
        if mov_mask is not None:
            mov_mask, _ = ut.skip_sample(mov_mask, mov_spacing, alignment_spacing)
        fix_spacing = fix_spacing_ss
        mov_spacing = mov_spacing_ss

    # convert to float32 sitk images
    fix_sitk = ut.numpy_to_sitk(fix, fix_spacing, origin=fix_origin)
    mov_sitk = ut.numpy_to_sitk(mov, mov_spacing, origin=mov_origin)
    fix_sitk = sitk.Cast(fix_sitk, sitk.sitkFloat32)
    mov_sitk = sitk.Cast(mov_sitk, sitk.sitkFloat32)

    # set masks
    if fix_mask is not None:
        fix_mask_sitk = ut.numpy_to_sitk(fix_mask, fix_spacing, origin=fix_origin)
        irm.SetMetricFixedMask(fix_mask_sitk)
    if mov_mask is not None:
        mov_mask_sitk = ut.numpy_to_sitk(mov_mask, mov_spacing, origin=mov_origin)
        irm.SetMetricMovingMask(mov_mask_sitk)

    # score all random affines
    scores = np.empty(random_iterations + 1)
    fail_count = 0  # keep track of failures
    for iii, ppp in enumerate(params):
        aff = params_to_affine_matrix(ppp)
        aff = ut.matrix_to_affine_transform(aff)
        irm.SetMovingInitialTransform(aff)
        try:
            scores[iii] = irm.MetricEvaluate(fix_sitk, mov_sitk)
        except Exception as e:
            scores[iii] = np.finfo(scores.dtype).max
            fail_count += 1
            if fail_count >= 10 or fail_count >= random_iterations + 1:
                print("Random search failed due to ITK exception:\n", e)
                print("Returning default")
                return np.eye(4)

    # sort
    params = params[np.argsort(scores)]

    # gradient descent based refinements
    if affine_align_best == 0:
        return params_to_affine_matrix(params[0])

    else:
        # container to hold the scores
        scores = np.empty(affine_align_best)
        fail_count = 0  # keep track of failures
        for iii in range(affine_align_best):
            aff = params_to_affine_matrix(params[iii])
            aff = affine_align(
               fix, mov, fix_spacing, mov_spacing,
               initial_transform=aff,
               fix_mask=fix_mask,
               mov_mask=mov_mask,
               fix_origin=fix_origin,
               mov_origin=mov_origin,
               alignment_spacing=None,  # already done in this function
               **kwargs,
            )
            aff = ut.matrix_to_affine_transform(aff)
            irm.SetMovingInitialTransform(aff)
            try:
                scores[iii] = irm.MetricEvaluate(fix_sitk, mov_sitk)
            except Exception as e:
                scores[iii] = np.finfo(scores.dtype).max
                fail_count += 1
                if fail_count >= affine_align_best:
                    print("Random search failed due to ITK exception:\n", e)
                    print("Returning default")
                    return np.eye(4)

        # return the best one
        return params_to_affine_matrix(params[np.argmin(scores)])
        

def affine_align(
    fix,
    mov,
    fix_spacing,
    mov_spacing,
    rigid=False,
    initial_transform=None,
    initialize_with_centering=False,
    alignment_spacing=None,
    fix_mask=None,
    mov_mask=None,
    fix_origin=None,
    mov_origin=None,
    jaccard_filter_threshold=None,
    default=np.eye(4),
    **kwargs,
):
    """
    Affine or rigid alignment of a fixed/moving image pair.
    Lots of flexibility in speed/accuracy trade off.
    Highly configurable and useful in many contexts.

    Parameters
    ----------
    fix : ndarray
        the fixed image

    mov : ndarray
        the moving image; `fix.ndim` must equal `mov.ndim`

    fix_spacing : 1d array
        The spacing in physical units (e.g. mm or um) between voxels
        of the fixed image.
        Length must equal `fix.ndim`

    mov_spacing : 1d array
        The spacing in physical units (e.g. mm or um) between voxels
        of the moving image.
        Length must equal `mov.ndim`

    rigid : bool (default: False)
        Restrict the alignment to rigid motion only

    initial_transform : 4x4 array (default: None)
        An initial rigid or affine matrix from which to initialize
        the optimization

    initialize_with_center : bool (default: False)
        Initialize the optimization center of mass translation
        Cannot be True if `initial_transform` is not None

    alignment_spacing : float (default: None)
        Fixed and moving images are skip sampled to a voxel spacing
        as close as possible to this value. Intended for very fast
        simple alignments (e.g. low amplitude motion correction)

    fix_mask : binary ndarray (default: None)
        A mask limiting metric evaluation region of the fixed image

    mov_mask : binary ndarray (default: None)
        A mask limiting metric evaluation region of the moving image

    fix_origin : 1d array (default: None)
        Origin of the fixed image.
        Length must equal `fix.ndim`

    mov_origin : 1d array (default: None)
        Origin of the moving image.
        Length must equal `mov.ndim`

    jaccard_filter_threshold : float in range [0, 1] (default: None)
        If `jaccard_filter_threshold`, `fix_mask`, and `mov_mask` are all
        defined (i.e. not None), then the Jaccard index between the masks
        is computed. If the index is less than this threshold the alignment
        is skipped and the default is returned. Useful for distributed piecewise
        workflows over heterogenous data.

    default : 4x4 array (default: identity matrix)
        If the optimization fails, print error message but return this value

    **kwargs : any additional arguments
        Passed to `configure_irm`
        This is where you would set things like:
        metric, iterations, shrink_factors, and smooth_sigmas

    Returns
    -------
    transform : 4x4 array
        The affine or rigid transform matrix matching moving to fixed
    """

    # update default if an initial transform is provided
    if initial_transform is not None and np.all(default == np.eye(4)):
        default = initial_transform

    # check jaccard index
    a = jaccard_filter_threshold is not None
    b = fix_mask is not None
    c = mov_mask is not None
    if a and b and c:
        if not jaccard_filter(fix_mask, mov_mask, jaccard_filter_threshold):
            print("Masks failed jaccard_filter")
            print("Returning default")
            return default

    # skip sample to alignment spacing
    if alignment_spacing is not None:
        fix, fix_spacing_ss = ut.skip_sample(fix, fix_spacing, alignment_spacing)
        mov, mov_spacing_ss = ut.skip_sample(mov, mov_spacing, alignment_spacing)
        if fix_mask is not None:
            fix_mask, _ = ut.skip_sample(fix_mask, fix_spacing, alignment_spacing)
        if mov_mask is not None:
            mov_mask, _ = ut.skip_sample(mov_mask, mov_spacing, alignment_spacing)
        fix_spacing = fix_spacing_ss
        mov_spacing = mov_spacing_ss

    # convert to float32 sitk images
    fix = ut.numpy_to_sitk(fix, fix_spacing, origin=fix_origin)
    mov = ut.numpy_to_sitk(mov, mov_spacing, origin=mov_origin)
    fix = sitk.Cast(fix, sitk.sitkFloat32)
    mov = sitk.Cast(mov, sitk.sitkFloat32)

    # set up registration object
    irm = configure_irm(**kwargs)

    # select initial transform type
    if rigid and initial_transform is None:
        transform = sitk.Euler3DTransform()
    elif rigid and initial_transform is not None:
        transform = ut.matrix_to_euler_transform(initial_transform)
    elif not rigid and initial_transform is None:
        transform = sitk.AffineTransform(3)
    elif not rigid and initial_transform is not None:
        transform = ut.matrix_to_affine_transform(initial_transform)

    # consider initializing with centering
    if initial_transform is None and initialize_with_centering:
        transform = sitk.CenteredTransformInitializer(
            fix, mov, transform,
        )

    # set initial transform
    irm.SetInitialTransform(transform, inPlace=True)

    # set masks
    if fix_mask is not None:
        fix_mask = ut.numpy_to_sitk(fix_mask, fix_spacing, origin=fix_origin)
        irm.SetMetricFixedMask(fix_mask)
    if mov_mask is not None:
        mov_mask = ut.numpy_to_sitk(mov_mask, mov_spacing, origin=mov_origin)
        irm.SetMetricMovingMask(mov_mask)

    # execute alignment, for any exceptions return default
    try:
        initial_metric_value = irm.MetricEvaluate(fix, mov)
        irm.Execute(fix, mov)
        final_metric_value = irm.MetricEvaluate(fix, mov)
    except Exception as e:
        print("Registration failed due to ITK exception:\n", e)
        print("\nReturning default")
        sys.stdout.flush()
        return default

    # if centered, convert back to Euler3DTransform object
    if rigid and initialize_with_centering:
        transform = sitk.Euler3DTransform(transform)

    # if registration improved metric return result
    # otherwise return default
    if final_metric_value < initial_metric_value:
        sys.stdout.flush()
        return ut.affine_transform_to_matrix(transform)
    else:
        print("Optimization failed to improve metric")
        print("initial value: {}".format(initial_metric_value))
        print("final value: {}".format(final_metric_value))
        print("Returning default")
        sys.stdout.flush()
        return default

@ut.check_cluster
def distributed_piecewise_affine_align(
    fix,
    mov,
    fix_spacing,
    mov_spacing,
    nblocks,
    overlap=0.5,
    fix_mask=None,
    mov_mask=None,
<<<<<<< HEAD
    *,
    cluster=None,
=======
    steps=['rigid', 'affine'],
    random_kwargs={},
    rigid_kwargs={},
    affine_kwargs={},
>>>>>>> 350e4d4c
    cluster_kwargs={},
    **kwargs,
):
    """
    Piecewise affine alignment of moving to fixed image.
    Overlapping blocks are given to `affine_align` in parallel
    on distributed hardware. Can include random initialization,
    rigid alignment, and affine alignment.

    Parameters
    ----------
    fix : ndarray
        the fixed image

    mov : ndarray
        the moving image; `fix.shape` must equal `mov.shape`
        I.e. typically piecewise affine alignment is done after
        a global affine alignment wherein the moving image has
        been resampled onto the fixed image voxel grid.

    fix_spacing : 1d array
        The spacing in physical units (e.g. mm or um) between voxels
        of the fixed image.
        Length must equal `fix.ndim`

    mov_spacing : 1d array
        The spacing in physical units (e.g. mm or um) between voxels
        of the moving image.
        Length must equal `mov.ndim`

    nblocks : iterable
        The number of blocks to use along each axis.
        Length should be equal to `fix.ndim`

    overlap : float in range [0, 1] (default: 0.5)
        Block overlap size as a percentage of block size

    fix_mask : binary ndarray (default: None)
        A mask limiting metric evaluation region of the fixed image

    mov_mask : binary ndarray (default: None)
        A mask limiting metric evaluation region of the moving image
        Due to the distribution aspect, if a mov_mask is provided
        you must also provide a fix_mask. A reasonable choice if
        no fix_mask exists is an array of all ones.

    steps : list of type string (default: ['rigid', 'affine'])
        Flags to indicate which steps to run. An empty list will guarantee
        all affines are the identity. Any of the following may be in the list:
            'random': run `random_affine_search` first
            'rigid': run `affine_align` with rigid=True
            'affine': run `affine_align` with rigid=False
        If all steps are present they are run in the order given above.
        Steps share parameters given to kwargs. Parameters for individual
        steps override general settings with `random_kwargs`, `rigid_kwargs`,
        and `affine_kwargs`. If `random` is in the list, `random_kwargs`
        must be defined.

    random_kwargs : dict (default: {})
        Keyword arguments to pass to `random_affine_search`. This is only
        necessary if 'random' is in `steps`. If so, the following keys must
        be given:
                'max_translation'
                'max_rotation'
                'max_scale'
                'max_shear'
                'random_iterations'
        However any argument to `random_affine_search` may be defined. See
        documentation for `random_affine_search` for descriptions of these
        parameters. If 'random' and 'rigid' are both in `steps` then
        'max_scale' and 'max_shear' must both be 0.

    rigid_kwargs : dict (default: {})
        If 'rigid' is in `steps`, these keyword arguments are passed
        to `affine_align` during the rigid=True step. They override
        any common general kwargs.

    affine_kwargs : dict (default: {})
        If 'affine' is in `steps`, these keyword arguments are passed
        to `affine_align` during the rigid=False (affine) step. They
        override any common general kwargs.

    cluster_kwargs : dict (default: {})
        Arguments passed to ClusterWrap.cluster
        If working with an LSF cluster, this will be
        ClusterWrap.janelia_lsf_cluster. If on a workstation
        this will be ClusterWrap.local_cluster.
        This is how distribution parameters are specified.

    kwargs : any additional arguments
        Passed to calls `random_affine_search` and `affine_align` calls

    Returns
    -------
    affines : nd array
        Affine matrix for each block. Shape is (X, Y, ..., 4, 4)
        for X blocks along first axis and so on.

    field : nd array
        Local affines stitched together into a displacement field
        Shape is `fix.shape` + (3,) as the last dimension contains
        the displacement vector.
    """

    # compute block size and overlaps
    blocksize = np.array(fix.shape).astype(np.float32) / nblocks
    blocksize = np.ceil(blocksize).astype(np.int16)
    overlaps = tuple(np.round(blocksize * overlap).astype(np.int16))


<<<<<<< HEAD
    # pad the ends to fill in the last blocks
    # blocks must all be exact for stitch to work correctly
    pads = [(0, y - x % y) if x % y > 0
        else (0, 0) for x, y in zip(fix.shape, blocksize)]
    fix_p = np.pad(fix, pads)
    mov_p = np.pad(mov, pads)

    # pad masks if necessary
    if fix_mask is not None:
        fm_p = np.pad(fix_mask, pads)
    if mov_mask is not None:
        mm_p = np.pad(mov_mask, pads)

    # CONSTRUCT DASK ARRAY VERSION OF OBJECTS OR SKIP IF ALREADY DASK ARRAYS
    # fix
    fix_da = ut.scatter_dask_array(cluster, fix_p).rechunk(tuple(blocksize))

    # mov
    mov_da = ut.scatter_dask_array(cluster, mov_p).rechunk(tuple(blocksize))

    # fix mask
    if fix_mask is not None:
        fm_da = ut.scatter_dask_array(cluster, fm_p).rechunk(tuple(blocksize))
    else:
        fm_da = None

    # mov mask
    if mov_mask is not None:
        mm_da = ut.scatter_dask_array(cluster, mm_p).rechunk(tuple(blocksize))
    else:
        mm_da = None
=======
        # XXX EXPERIMENTAL
        while ((cluster.client.status == "running") and
               (len(cluster.client.scheduler_info()["workers"]) < 1)):
            time.sleep(1.0)

        # pad the ends to fill in the last blocks
        # blocks must all be exact for stitch to work correctly
        pads = [(0, y - x % y) if x % y > 0
            else (0, 0) for x, y in zip(fix.shape, blocksize)]
        fix_p = np.pad(fix, pads)
        mov_p = np.pad(mov, pads)

        # pad masks if necessary
        if fix_mask is not None:
            fm_p = np.pad(fix_mask, pads)
        if mov_mask is not None:
            mm_p = np.pad(mov_mask, pads)

        # CONSTRUCT DASK ARRAY VERSION OF OBJECTS
        # fix
        fix_future = cluster.client.scatter(fix_p)
        fix_da = da.from_delayed(
            fix_future, shape=fix_p.shape, dtype=fix_p.dtype
        ).rechunk(tuple(blocksize))

        # mov
        mov_future = cluster.client.scatter(mov_p)
        mov_da = da.from_delayed(
            mov_future, shape=mov_p.shape, dtype=mov_p.dtype
        ).rechunk(tuple(blocksize))

        # fix mask
        if fix_mask is not None:
            fm_future = cluster.client.scatter(fm_p)
            fm_da = da.from_delayed(
                fm_future, shape=fm_p.shape, dtype=fm_p.dtype
            ).rechunk(tuple(blocksize))
        else:
            fm_da = da.from_array([None,], chunks=(1,))

        # mov mask
        if mov_mask is not None:
            mm_future = cluster.client.scatter(mm_p)
            mm_da = da.from_delayed(
                mm_future, shape=mm_p.shape, dtype=mm_p.dtype
            ).rechunk(tuple(blocksize))
        else:
            mm_da = da.from_array([None,], chunks=(1,))

        # establish all keyword arguments
        random_kwargs = {**kwargs, **random_kwargs}
        rigid_kwargs = {**kwargs, **rigid_kwargs}
        affine_kwargs = {**kwargs, **affine_kwargs}

        # closure for affine alignment
        def single_affine_align(fix, mov, fm, mm, block_info=None):

            # check for masks
            if fm.shape != fix.shape: fm = None
            if mm.shape != mov.shape: mm = None

            # set default
            affine = np.eye(4)

            # random initialization
            if 'random' in steps:
                affine = random_affine_search(
                    fix, mov, fix_spacing, mov_spacing,
                    fix_mask=fm, mov_mask=mm,
                    **random_kwargs,
                 )
            # rigid alignment
            if 'rigid' in steps:
                affine = affine_align(
                    fix, mov, fix_spacing, mov_spacing,
                    fix_mask=fm, mov_mask=mm,
                    initial_transform=affine,
                    rigid=True,
                    **rigid_kwargs,
                )
            # affine alignment
            if 'affine' in steps:
                affine = affine_align(
                    fix, mov, fix_spacing, mov_spacing,
                    fix_mask=fm, mov_mask=mm,
                    initial_transform=affine,
                    **affine_kwargs,
                )

            # adjust for origin
            idx = block_info[0]['chunk-location']
            origin = np.maximum(0, blocksize * idx - overlaps)
            origin = origin * fix_spacing
            tl, tr = np.eye(4), np.eye(4)
            tl[:3, -1], tr[:3, -1] = origin, -origin
            affine = np.matmul(tl, np.matmul(affine, tr))

            # return result
            return affine.reshape((1,1,1,4,4))

        # determine overlaps list
        overlaps_list = [overlaps, overlaps]
        if fix_mask is not None:
            overlaps_list.append(overlaps)
        else:
            overlaps_list.append(0)
        if mov_mask is not None:
            overlaps_list.append(overlaps)
        else:
            overlaps_list.append(0)

        # affine align all chunks
        affines = da.map_overlap(
            single_affine_align,
            fix_da, mov_da, fm_da, mm_da,
            depth=overlaps_list,
            dtype=np.float32,
            boundary='none',
            trim=False,
            align_arrays=False,
            new_axis=[3,4],
            chunks=[1,1,1,4,4],
        ).compute()

        # XXX: interface may change here
        # stitch local affines into displacement field
        field = local_affines_to_field(
            fix.shape, fix_spacing,
            affines, blocksize, overlaps,
        ).compute()

        # return both formats
        return affines, field
>>>>>>> 350e4d4c

    # TODO: LET RIGID BE A FLAG
    #       LET STITCHING BE A FLAG
    #       ALLOW USER TO PROVIDE INITIAL MATRIX FOR EACH BLOCK
    #       PROVIDE ORIGIN TO ALIGNMENT, DON'T DO IT MANUALLY

    # closure for affine alignment
    def single_affine_align(fix, mov, fm=None, mm=None, block_info=None):
        # rigid alignment
        rigid = affine_align(
            fix, mov, fix_spacing, mov_spacing,
            fix_mask=fm, mov_mask=mm,
            rigid=True,
            **kwargs,
        )
        # affine alignment
        affine = affine_align(
            fix, mov, fix_spacing, mov_spacing,
            fix_mask=fm, mov_mask=mm,
            initial_transform=rigid,
            **kwargs,
        )

        # correct for block origin
        idx = block_info[0]['chunk-location']
        origin = np.maximum(0, blocksize * idx - overlaps)
        origin = origin * fix_spacing
        tl, tr = np.eye(4), np.eye(4)
        tl[:3, -1], tr[:3, -1] = origin, -origin
        affine = np.matmul(tl, np.matmul(affine, tr))
        # return result
        return affine.reshape((1,1,1,4,4))

    # determine variadic arguments
    arrays = [fix_da, mov_da]
    if fm_da is not None: arrays.append(fm_da)
    if mm_da is not None: arrays.append(mm_da)

    # affine align all chunks
    affines = da.map_overlap(
        single_affine_align,
        *arrays,
        depth=tuple(overlaps),
        dtype=np.float32,
        boundary='none',
        trim=False,
        align_arrays=False,
        new_axis=[3,4],
        chunks=[1,1,1,4,4],
    ).compute()

    # TODO: interface may change here
    # stitch local affines into displacement field
    field = local_affines_to_field(
        fix.shape, np.asarray(fix_spacing),
        affines, blocksize, overlaps,
    ).compute()

    # return both formats
    return affines, field


@ut.check_cluster
def distributed_twist_align(
    fix,
    mov,
    fix_spacing,
    mov_spacing,
    block_schedule,
    parameter_schedule=None,
    initial_transform_list=None,
    fix_mask=None,
    mov_mask=None,
    intermediates_path=None,
    *,
    cluster=None,
    cluster_kwargs={},
    **kwargs,
):
    """
    Nested piecewise affine alignments.
    Two levels of nesting: outer levels and inner levels.
    Transforms are averaged over inner levels and composed
    across outer levels. See the `block_schedule` parameter
    for more details.

    This method is good at capturing large bends and twists that
    cannot be captured with global rigid and affine alignment.

    Parameters
    ----------
    fix : ndarray
        the fixed image

    mov : ndarray
        the moving image; if `initial_transform_list` is None then
        `fix.shape` must equal `mov.shape`

    fix_spacing : 1d array
        The spacing in physical units (e.g. mm or um) between voxels
        of the fixed image.
        Length must equal `fix.ndim`

    mov_spacing : 1d array
        The spacing in physical units (e.g. mm or um) between voxels
        of the moving image.
        Length must equal `mov.ndim`

    block_schedule : list of lists of tuples of ints.
        Block structure for outer and inner levels.
        Tuples must all be of length `fix.ndim`

        Example:
            [ [(2, 1, 1), (1, 2, 1),],
              [(3, 1, 1), (1, 1, 2),],
              [(4, 1, 1), (2, 2, 1), (2, 2, 2),], ]

            This block schedule specifies three outer levels:
            1) This outer level contains two inner levels:
                1.1) Piecewise rigid+affine with 2 blocks along first axis
                1.2) Piecewise rigid+affine with 2 blocks along second axis
            2) This outer level contains two inner levels:
                2.1) Piecewise rigid+affine with 3 blocks along first axis
                2.2) Piecewise rigid+affine with 2 blocks along third axis
            3) This outer level contains three inner levels:
                3.1) Piecewise rigid+affine with 4 blocks along first axis
                3.2) Piecewise rigid+affine with 4 blocks total: the first
                     and second axis are each cut into 2 blocks
                3.3) Piecewise rigid+affine with 8 blocks total: all axes
                     are cut into 2 blocks

            1.1 and 1.2 are computed (serially) then averaged. This result
            is stored. 2.1 and 2.2 are computed (serially) then averaged.
            This is then composed with the result from the first level.
            This process proceeds for as many levels that are specified.

            Each instance of a piecewise rigid+affine alignment is handled
            by `distributed_piecewise_affine_alignment` and is therefore
            parallelized over blocks on distributed hardware.

    parameter_schedule : list of type dict (default: None)
        Overrides the general parameter `distributed_piecewise_affine_align`
        parameter settings for individual instances. Length of the list
        (total number of dictionaries) must equal the total number of
        tuples in `block_schedule`.

    initial_transform_list : list of ndarrays (default: None)
        A list of transforms to apply to the moving image before running
        twist alignment. If `fix.shape` does not equal `mov.shape`
        then an `initial_transform_list` must be given.

    fix_mask : binary ndarray (default: None)
        A mask limiting metric evaluation region of the fixed image

    mov_mask : binary ndarray (default: None)
        A mask limiting metric evaluation region of the moving image

    intermediates_path : string (default: None)
        Path to folder where intermediate results are written.
        The deform, transformed moving image, and transformed
        moving image mask (if given) are stored on disk as npy files.
    
    cluster : ClusterWrap.cluster (default: None)
        If a cluster is persistent beoned this function it should be passed
        here without passing cluster_kwargs

    cluster_kwargs : dict (default: {})
        Arguments passed to ClusterWrap.cluster
        If working with an LSF cluster, this will be
        ClusterWrap.janelia_lsf_cluster. If on a workstation
        this will be ClusterWrap.local_cluster.
        This is how distribution parameters are specified.

    kwargs : any additional arguments
        Passed to `distributed_piecewise_affine_align`

    Returns
    -------
    field : ndarray
        Composition of all outer level transforms. A displacement vector
        field of the shape `fix.shape` + (3,) where the last dimension
        is the vector dimension.
    """

    # set working copies of moving data
    if initial_transform_list is not None:
        current_moving = apply_transform(
            fix, mov, fix_spacing, mov_spacing,
            transform_list=initial_transform_list,
        )
        current_moving_mask = None
        if mov_mask is not None:
            current_moving_mask = apply_transform(
                fix, mov_mask, fix_spacing, mov_spacing,
                transform_list=initial_transform_list,
            )
            current_moving_mask = (current_moving_mask > 0).astype(np.uint8)
    else:
        current_moving = np.copy(mov)
        current_moving_mask = None if mov_mask is None else np.copy(mov_mask)

    # initialize container and Loop over outer levels
    counter = 0  # count each call to distributed_piecewise_affine_align
    deform = np.zeros(fix.shape + (3,), dtype=np.float32)
    for outer_level, inner_list in enumerate(block_schedule):

        # initialize inner container and Loop over inner levels
        ddd = np.zeros_like(deform)
        for inner_level, nblocks in enumerate(inner_list):

            # determine parameter settings
            if parameter_schedule is not None:
                instance_kwargs = {**kwargs, **parameter_schedule[counter]}
            else:
                instance_kwargs = kwargs

            # wait thirty seconds - this prevents race conditions
            # with scatter. See issue:
            # https://github.com/dask/distributed/issues/4612
            time.sleep(30)

            # align
            ddd += distributed_piecewise_affine_align(
                fix, current_moving,
                fix_spacing, fix_spacing,  # images should be on same grid
                nblocks=nblocks,
                fix_mask=fix_mask,
                mov_mask=current_moving_mask,
                cluster=cluster,
                cluster_kwargs=cluster_kwargs,
                **instance_kwargs,
            )[1]  # only want the field

            # increment counter
            counter += 1

        # take mean
        ddd = ddd / len(inner_list)

        # if not first iteration, compose with existing deform
        if outer_level > 0:
            deform = compose_displacement_vector_fields(
                deform, ddd, fix_spacing,
            )

        # combine with initial transforms if given
        if initial_transform_list is not None:
            transform_list = initial_transform_list + [deform,]
        else:
            transform_list = [deform,]

        # update working copy of image
        current_moving = apply_transform(
            fix, mov, fix_spacing, mov_spacing,
            transform_list=transform_list,
        )
        # update working copy of mask
        if mov_mask is not None:
            current_moving_mask = apply_transform(
                fix, mov_mask, fix_spacing, mov_spacing,
                transform_list=transform_list,
            )
            current_moving_mask = (current_moving_mask > 0).astype(np.uint8)

        # write intermediates
        if intermediates_path is not None:
            ois = str(outer_level)
            deform_path = (intermediates_path + '/twist_deform_{}.npy').format(ois)
            image_path = (intermediates_path + '/twist_image_{}.npy').format(ois)
            mask_path = (intermediates_path + '/twist_mask_{}.npy').format(ois)
            np.save(deform_path, deform)
            np.save(image_path, current_moving)
            if mov_mask is not None:
                np.save(mask_path, current_moving_mask)

    # return deform
    return deform
    

def exhaustive_translation(
    fix,
    mov,
    fix_spacing,
    mov_spacing,
    num_steps,
    step_sizes,
    fix_origin=None,
    mov_origin=None,
    peak_ratio=1.2,
    **kwargs,
):
    """
    Brute force translation alignment; grid search over translations

    Parameters
    ----------
    fix : ndarray
        the fixed image

    mov : ndarray
        the moving image; `fix.ndim` must equal `mov.ndim`

    fix_spacing : 1d array
        The spacing in physical units (e.g. mm or um) between voxels
        of the fixed image.
        Length must equal `fix.ndim`

    mov_spacing : 1d array
        The spacing in physical units (e.g. mm or um) between voxels
        of the moving image.
        Length must equal `mov.ndim`

    num_steps : iterable of type int
        Number of steps to search in each direction

    step_sizes : iterable of type int
        Size of step to take during brute force optimization
        Specified in voxel units

    fix_origin : 1d array (default: None)
        Origin of the fixed image.
        Length must equal `fix.ndim`

    mov_origin : 1d array (default: None)
        Origin of the moving image.
        Length must equal `mov.ndim`

    peak_ratio : float (default: 1.2)
        Brute force optimization travels through many local minima
        For a result to valid, the ratio of the deepest two minima
        must exceed `peak_ratio`

    kwargs : any additional arguments
        Passed to `configure_irm`

    Returns
    -------
    translation : 1d array
        The translation parameters for each axis
    
    """

    # convert to sitk images
    fix_itk = ut.numpy_to_sitk(fix, fix_spacing, origin=fix_origin)
    mov_itk = ut.numpy_to_sitk(mov, mov_spacing, origin=mov_origin)

    # define callback: keep track of alignment scores
    scores_shape = tuple(2*x+1 for x in num_steps[::-1])
    scores = np.zeros(scores_shape, dtype=np.float32)
    def callback(irm):
        iteration = irm.GetOptimizerIteration()
        indx = np.unravel_index(iteration, scores_shape, order='F')
        scores[indx[0], indx[1], indx[2]] = irm.GetMetricValue()

    # get irm
    kwargs['optimizer'] = 'EX'
    kwargs['num_steps'] = num_steps
    kwargs['step_sizes'] = step_sizes * fix_spacing
    kwargs['callback'] = callback
    kwargs['shrink_factors'] = [1,]
    kwargs['smooth_sigmas'] = [0,]
    irm = configure_irm(**kwargs)

    # set translation transform
    irm.SetInitialTransform(sitk.TranslationTransform(3), inPlace=True)

    # align
    irm.Execute(
        sitk.Cast(fix_itk, sitk.sitkFloat32),
        sitk.Cast(mov_itk, sitk.sitkFloat32),
    )

    # get best two local minima
    peaks = (minimum_filter(scores, size=3) == scores)
    scores[~peaks] = np.finfo('f').max
    min1_indx = np.unravel_index(np.argmin(scores), scores.shape)
    min1 = scores[min1_indx[0], min1_indx[1], min1_indx[2]]
    scores[min1_indx[0], min1_indx[1], min1_indx[2]] = np.finfo('f').max
    min2_indx = np.unravel_index(np.argmin(scores), scores.shape)
    min2 = scores[min2_indx[0], min2_indx[1], min2_indx[2]]

    # determine if minimum is good enough
    trans = np.zeros(3)
    a, b = sorted([abs(min1), abs(min2)])
    if b / a >= peak_ratio:
        trans = np.array(min1_indx[::-1]) - num_steps
        trans = trans * step_sizes * fix_spacing

    # return translation in xyz order
    return trans


@ut.check_cluster
def distributed_piecewise_exhaustive_translation(
    fix,
    mov,
    fix_spacing,
    mov_spacing,
    stride,
    query_radius,
    num_steps,
    step_sizes,
    smooth_sigma,
    mask=None,
    *,
    cluster=None,
    cluster_kwargs={},
    **kwargs,
):
    """
    Piecewise brute force/exhaustive translation of moving to fixed image.
    `exhaustive_translation` is run on (possibly overlapping) blocks in
    parallel on distributed hardware.

    Parameters
    ----------
    fix : ndarray
        the fixed image

    mov : ndarray
        the moving image; `fix.shape` must equal `mov.shape`
        I.e. typically piecewise exhaustive translation is done after
        a global affine alignment wherein the moving image has
        been resampled onto the fixed image voxel grid.

    fix_spacing : 1d array
        The spacing in physical units (e.g. mm or um) between voxels
        of the fixed image.
        Length must equal `fix.ndim`

    mov_spacing : 1d array
        The spacing in physical units (e.g. mm or um) between voxels
        of the moving image.
        Length must equal `mov.ndim`

    stride : iterable of type int
        Per axis spacing between centers of adjacent blocks.
        Length must be equal to `fix.ndims`

    query_radius : iterable of type int
        Per axis radius of moving image block size.
        Length must be equal to `fix.ndims`

    num_steps : iterable of type int
        Number of steps to search in each direction

    step_sizes : iterable of type int
        Size of step to take during brute force optimization
        Specified in voxel units

    smooth_sigma : float
        Size of Gaussian smoothing kernel applied to final displacement
        vector field representation of result. Makes local translations
        more consistent with each other. Specified in physical units.
        Set to 0 for no smoothing.

    mask : ndarray
        Only align blocks whose centers are within this mask.
        `mask.shape` should equal `fix.shape`

    cluster_kwargs : dict (default: {})
        Arguments passed to ClusterWrap.cluster
        If working with an LSF cluster, this will be
        ClusterWrap.janelia_lsf_cluster. If on a workstation
        this will be ClusterWrap.local_cluster.
        This is how distribution parameters are specified.

    kwargs : any additional arguments
        Passed to `exhaustive_translation`

    Returns
    -------
    field : nd array
        Local translations stitched together into a displacement field
        Shape is `fix.shape` + (3,) as the last dimension contains
        the displacement vector.
    """

    # compute search radius in voxels
    search_radius = [q+x*y for q, x, y in zip(query_radius, num_steps, step_sizes)]

    # get edge limits
    limit = [x if x > y else y for x, y in zip(search_radius, stride)]

    # get valid sample points as coordinates
    samples = np.zeros(fix.shape, dtype=bool)
    samples[limit[0]:-limit[0]:stride[0],
            limit[1]:-limit[1]:stride[1],
            limit[2]:-limit[2]:stride[2]] = 1
    if mask is not None:
        samples = samples * mask
    samples = np.nonzero(samples)

    # prepare arrays to hold fixed and moving blocks
    nsamples = len(samples[0])
    fix_blocks_shape = (nsamples,) + tuple(x*2+1 for x in search_radius)
    mov_blocks_shape = (nsamples,) + tuple(x*2+1 for x in query_radius)
    fix_blocks = np.empty(fix_blocks_shape, dtype=fix.dtype)
    mov_blocks = np.empty(mov_blocks_shape, dtype=mov.dtype)

    # get context for all sample points
    for i, (x, y, z) in enumerate(zip(samples[0], samples[1], samples[2])):
        fix_blocks[i] = fix[x-search_radius[0]:x+search_radius[0]+1,
                            y-search_radius[1]:y+search_radius[1]+1,
                            z-search_radius[2]:z+search_radius[2]+1]
        mov_blocks[i] = mov[x-query_radius[0]:x+query_radius[0]+1,
                            y-query_radius[1]:y+query_radius[1]+1,
                            z-query_radius[2]:z+query_radius[2]+1]

    # compute the query_block origin in physical units
    mov_origin = np.array(search_radius) - query_radius
    mov_origin = mov_origin * fix_spacing

    # fix
    fix_blocks_da = ut.scatter_dask_array(cluster, fix_blocks
    ).rechunk((1,)+fix_blocks.shape[1:])

    # mov
    mov_blocks_da = ut.scatter_dask_array(cluster, mov_blocks
    ).rechunk((1,)+mov_blocks.shape[1:])
    

    # closure for exhaustive translation alignment
    def wrapped_exhaustive_translation(x, y):
        t = exhaustive_translation(
            x.squeeze(), y.squeeze(),
            fix_spacing, mov_spacing,
            num_steps, step_sizes,
            mov_origin=mov_origin,
            **kwargs,
        )
        return np.array(t).reshape((1, 3))

    # distribute
    translations = da.map_blocks(
        wrapped_exhaustive_translation,
        fix_blocks_da, mov_blocks_da,
        dtype=np.float64, 
        drop_axis=[2,3],
        chunks=[1, 3],
    ).compute()

    # reformat to displacement vector field
    dvf = np.zeros(fix.shape + (3,), dtype=np.float32)
    weights = np.pad([[[1.]]], [(s, s) for s in stride], mode='linear_ramp')
    for t, x, y, z in zip(translations, samples[0], samples[1], samples[2]):
        s = [slice(x-stride[0], x+stride[0]+1),
             slice(y-stride[1], y+stride[1]+1),
             slice(z-stride[2], z+stride[2]+1),]
        dvf[tuple(s)] += t * weights[..., None]

    # smooth and return
    if smooth_sigma > 0:
        dvf_s = np.empty_like(dvf)
        for i in range(3):
            dvf_s[..., i] = gaussian_filter(dvf[..., i], smooth_sigma/fix_spacing)
        return dvf_s
    else:
        return dvf


def deformable_align_greedypy(
    fix,
    mov,
    fix_spacing,
    mov_spacing,
    radius,
    gradient_smoothing=[3.0, 0.0, 1.0, 2.0],
    field_smoothing=[0.5, 0.0, 1.0, 6.0],
    iterations=[200,100],
    shrink_factors=[2,1],
    smooth_sigmas=[1,0],
    step=5.0,
):
    """
    Deformable alignment of moving to fixed image. Does not use
    itk::simple::ImageRegistrationMethod API, so parameter
    formats are different. See greedypy package for more details.

    Parameters
    ----------
    fix : ndarray
        the fixed image

    mov : ndarray
        the moving image; `fix.shape` must equal `mov.shape`
        I.e. typically deformable alignment is done after
        a global affine alignment wherein the moving image has
        been resampled onto the fixed image voxel grid.

    fix_spacing : 1d array
        The spacing in physical units (e.g. mm or um) between voxels
        of the fixed image.
        Length must equal `fix.ndim`

    mov_spacing : 1d array
        The spacing in physical units (e.g. mm or um) between voxels
        of the moving image.
        Length must equal `mov.ndim`

    radius : int
        greedypy uses local correlation as an image matching metric.
        This is the radius of neighborhoods used for local correlation.

    gradient_smoothing : list of 4 floats (default: [3., 0., 1., 2.])
        Parameters for smoothing the gradient of the image matching
        metric at each iteration.
        greedypy uses the differential operator format for smoothing.
        These parameters are a, b, c, and d in: (a*lap + b*graddiv + c)^d
        where lap is the Laplacian operator and graddiv is the gradient
        of divergence operator.

    field_smoothing : list of 4 floats (default: [.5, 0., 1., 6.])
        Parameters for smoothing the total field at every iteration.
        See `gradient_smoothing` for more details.

    iterations : iterable of type int (default: [200, 100])
        The maximum number of iterations to run at each scale level.
        Optimization may still converge early.

    shrink_factors : iterable of type int (default: [2, 1])
        Downsampling factors for each scale level.
        `len(shrink_facors)` must equal `len(iterations)`.

    smooth_sigmas : iterable of type float (default: [1., 0.])
        Sigma of Gaussian smoothing kernel applied before downsampling
        images at each scale level. `len(smooth_sigmas)` must equal
        `len(iterations)`

    step : float (default: 5.)
        Gradient descent step size

    Returns
    -------
        field : ndarray
            Displacement vector field matching moving image to fixed
    """

    register = grm.greedypy_registration_method(
        fix,
        fix_spacing,
        mov,
        mov_spacing,
        iterations,
        shrink_factors,
        smooth_sigmas,
        radius=radius,
        gradient_abcd=gradient_smoothing,
        field_abcd=field_smoothing,
    )

    register.mask_values(0)
    register.optimize()
    return register.get_warp()


@ut.check_cluster
def distributed_piecewise_deformable_align_greedypy(
    fix,
    mov,
    fix_spacing,
    mov_spacing,
    nblocks,
    radius,
    overlap=0.5, 
    *,
    cluster=None,
    cluster_kwargs={},
    **kwargs,
):
    """
    Deformable alignment of overlapping blocks. Blocks are run
    through `greedypy_deformable_align` in parallel on distributed
    hardware.

    Parameters
    ----------
    fix : ndarray
        the fixed image

    mov : ndarray
        the moving image; `fix.shape` must equal `mov.shape`
        I.e. typically deformable alignment is done after
        a global affine alignment wherein the moving image has
        been resampled onto the fixed image voxel grid.

    fix_spacing : 1d array
        The spacing in physical units (e.g. mm or um) between voxels
        of the fixed image.
        Length must equal `fix.ndim`

    mov_spacing : 1d array
        The spacing in physical units (e.g. mm or um) between voxels
        of the moving image.
        Length must equal `mov.ndim`

    nblocks : iterable
        The number of blocks to use along each axis.
        Length should be equal to `fix.ndim`

    radius : int
        greedypy uses local correlation as an image matching metric.
        This is the radius of neighborhoods used for local correlation.

    overlap : float in range [0, 1] (default: 0.5)
        Block overlap size as a percentage of block size

    cluster_kwargs : dict (default: {})
        Arguments passed to ClusterWrap.cluster
        If working with an LSF cluster, this will be
        ClusterWrap.janelia_lsf_cluster. If on a workstation
        this will be ClusterWrap.local_cluster.
        This is how distribution parameters are specified.

    kwargs : any additional arguments
        Passed to `greedypy_deformable_align` for every block

    Returns
    -------
        field : ndarray
            Displacement vector field stitched from local block alignment
    """

    # compute block size and overlaps
    blocksize = np.array(fix.shape).astype(np.float32) / nblocks
    blocksize = np.ceil(blocksize).astype(np.int16)
    overlaps = np.round(blocksize * overlap).astype(np.int16)


    # pad the ends to fill in the last blocks
    # blocks must all be exact for stitch to work correctly
    pads = [(0, y - x % y) if x % y > 0
        else (0, 0) for x, y in zip(fix.shape, blocksize)]
    fix_p = np.pad(fix, pads)
    mov_p = np.pad(mov, pads)

    # scatter fix data to cluster
    fix_da = ut.scatter_dask_array(cluster, fix_p).rechunk(tuple(blocksize))
  
    # scatter mov data to cluster
    mov_da = ut.scatter_dask_array(cluster, mov_p).rechunk(tuple(blocksize))

    # closure for greedypy_deformable_align
    def single_deformable_align(fix, mov):
        return greedypy_deformable_align(
            fix, mov, fix_spacing, mov_spacing,
            radius, **kwargs
        ).reshape((1,)*fix.ndim + fix.shape + (3,))

    # determine output chunk shape
    output_chunks = tuple(x+2*y for x, y in zip(blocksize, overlaps))
    output_chunks = (1,)*fix.ndim + output_chunks + (3,)

    # deform all chunks
    fields = da.map_overlap(
        single_deformable_align,
        fix_da, mov_da,
        depth=tuple(overlaps),
        dtype=np.float32,
        boundary=0,
        trim=False,
        align_arrays=False,
        new_axis=[3,4,5,6],
        chunks=output_chunks,
    ).compute()

    # TODO need a stitching function here
    # stitch local fields
    field = stitch_fields(
        fix.shape, fix_spacing,
        affines, blocksize, overlaps,
    ).compute()

    # return
    return field
            

def bspline_deformable_align(
    fix,
    mov,
    fix_spacing,
    mov_spacing,
    control_point_spacing,
    control_point_levels,
    initial_transform=None,
    alignment_spacing=None,
    fix_mask=None,
    mov_mask=None,
    fix_origin=None,
    mov_origin=None,
    default=None,
    **kwargs,
):
    """
    Register moving to fixed image with a bspline parameterized deformation field

    Parameters
    ----------
    fix : ndarray
        the fixed image

    mov : ndarray
        the moving image; `fix.ndim` must equal `mov.ndim`

    fix_spacing : 1d array
        The spacing in physical units (e.g. mm or um) between voxels
        of the fixed image.
        Length must equal `fix.ndim`

    mov_spacing : 1d array
        The spacing in physical units (e.g. mm or um) between voxels
        of the moving image.

    control_point_spacing : float
        The spacing in physical units (e.g. mm or um) between control
        points that parameterize the deformation. Smaller means
        more precise alignment, but also longer compute time. Larger
        means shorter compute time and smoother transform, but less
        precise.

    control_point_levels : list of type int
        The optimization scales for control point spacing. E.g. if
        `control_point_spacing` is 100.0 and `control_point_levels`
        is [1, 2, 4] then method will optimize at 400.0 units control
        points spacing, then optimize again at 200.0 units, then again
        at the requested 100.0 units control point spacing.
    
    initial_transform : 4x4 array (default: None)
        An initial rigid or affine matrix from which to initialize
        the optimization

    alignment_spacing : float (default: None)
        Fixed and moving images are skip sampled to a voxel spacing
        as close as possible to this value. Intended for very fast
        simple alignments (e.g. low amplitude motion correction)

    fix_mask : binary ndarray (default: None)
        A mask limiting metric evaluation region of the fixed image

    mov_mask : binary ndarray (default: None)
        A mask limiting metric evaluation region of the moving image

    fix_origin : 1d array (default: None)
        Origin of the fixed image.
        Length must equal `fix.ndim`

    mov_origin : 1d array (default: None)
        Origin of the moving image.
        Length must equal `mov.ndim`

    default : any object (default: None)
        If optimization fails to improve image matching metric,
        print an error but also return this object. If None
        the parameters and displacement field for an identity
        transform are returned.

    **kwargs : any additional arguments
        Passed to `configure_irm`
        This is where you would set things like:
        metric, iterations, shrink_factors, and smooth_sigmas

    Returns
    -------
    params : 1d array
        The complete set of control point parameters concatenated
        as a 1d array.

    field : ndarray
        The displacement field parameterized by the bspline control
        points
    """

    # skip sample to alignment spacing
    if alignment_spacing is not None:
        fix, fix_spacing_ss = ut.skip_sample(fix, fix_spacing, alignment_spacing)
        mov, mov_spacing_ss = ut.skip_sample(mov, mov_spacing, alignment_spacing)
        if fix_mask is not None:
            fix_mask, _ = ut.skip_sample(fix_mask, fix_spacing, alignment_spacing)
        if mov_mask is not None:
            mov_mask, _ = ut.skip_sample(mov_mask, mov_spacing, alignment_spacing)
        fix_spacing = fix_spacing_ss
        mov_spacing = mov_spacing_ss

    # convert to sitk images
    fix = ut.numpy_to_sitk(fix, fix_spacing, origin=fix_origin)
    mov = ut.numpy_to_sitk(mov, mov_spacing, origin=mov_origin)

    # set up registration object
    irm = configure_irm(**kwargs)

    # set initial moving transform
    if initial_transform is not None:
        if len(initial_transform.shape) == 2:
            it = ut.matrix_to_affine_transform(initial_transform)
        irm.SetMovingInitialTransform(it)

    # get control point grid shape
    fix_size_physical = [sz*sp for sz, sp in zip(fix.GetSize(), fix.GetSpacing())]
    x, y = control_point_spacing, control_point_levels[-1]
    control_point_grid = [max(1, int(sz / (x*y))) for sz in fix_size_physical]

    # set initial transform
    transform = sitk.BSplineTransformInitializer(
        image1=fix, transformDomainMeshSize=control_point_grid, order=3,
    )
    irm.SetInitialTransformAsBSpline(
        transform, inPlace=True, scaleFactors=control_point_levels,
    )

    # store initial transform coordinates as default
    if default is None:
        fp = transform.GetFixedParameters()
        pp = transform.GetParameters()
        default_params = np.array(list(fp) + list(pp))
        default_field = ut.bspline_to_displacement_field(fix, transform)
        default = (default_params, default_field)

    # set masks
    if fix_mask is not None:
        fix_mask = ut.numpy_to_sitk(fix_mask, fix_spacing, origin=fix_origin)
        irm.SetMetricFixedMask(fix_mask)
    if mov_mask is not None:
        mov_mask = ut.numpy_to_sitk(mov_mask, mov_spacing, origin=mov_origin)
        irm.SetMetricMovingMask(mov_mask)

    # execute alignment
    irm.Execute(
        sitk.Cast(fix, sitk.sitkFloat32),
        sitk.Cast(mov, sitk.sitkFloat32),
    )

    # get initial and final metric values
    initial_metric_value = irm.MetricEvaluate(
        sitk.Cast(fix, sitk.sitkFloat32),
        sitk.Cast(mov, sitk.sitkFloat32),
    )
    final_metric_value = irm.GetMetricValue()

    # if registration improved metric return result
    # otherwise return default
    if final_metric_value < initial_metric_value:
        sys.stdout.flush()
        fp = transform.GetFixedParameters()
        pp = transform.GetParameters()
        params = np.array(list(fp) + list(pp))
        field = ut.bspline_to_displacement_field(fix, transform)
        return params, field
    else:
        print("Optimization failed to improve metric")
        print("Returning default")
        sys.stdout.flush()
        return default
<|MERGE_RESOLUTION|>--- conflicted
+++ resolved
@@ -624,15 +624,12 @@
     overlap=0.5,
     fix_mask=None,
     mov_mask=None,
-<<<<<<< HEAD
-    *,
-    cluster=None,
-=======
     steps=['rigid', 'affine'],
     random_kwargs={},
     rigid_kwargs={},
     affine_kwargs={},
->>>>>>> 350e4d4c
+    *,
+    cluster=None,
     cluster_kwargs={},
     **kwargs,
 ):
@@ -742,8 +739,6 @@
     blocksize = np.ceil(blocksize).astype(np.int16)
     overlaps = tuple(np.round(blocksize * overlap).astype(np.int16))
 
-
-<<<<<<< HEAD
     # pad the ends to fill in the last blocks
     # blocks must all be exact for stitch to work correctly
     pads = [(0, y - x % y) if x % y > 0
@@ -775,141 +770,6 @@
         mm_da = ut.scatter_dask_array(cluster, mm_p).rechunk(tuple(blocksize))
     else:
         mm_da = None
-=======
-        # XXX EXPERIMENTAL
-        while ((cluster.client.status == "running") and
-               (len(cluster.client.scheduler_info()["workers"]) < 1)):
-            time.sleep(1.0)
-
-        # pad the ends to fill in the last blocks
-        # blocks must all be exact for stitch to work correctly
-        pads = [(0, y - x % y) if x % y > 0
-            else (0, 0) for x, y in zip(fix.shape, blocksize)]
-        fix_p = np.pad(fix, pads)
-        mov_p = np.pad(mov, pads)
-
-        # pad masks if necessary
-        if fix_mask is not None:
-            fm_p = np.pad(fix_mask, pads)
-        if mov_mask is not None:
-            mm_p = np.pad(mov_mask, pads)
-
-        # CONSTRUCT DASK ARRAY VERSION OF OBJECTS
-        # fix
-        fix_future = cluster.client.scatter(fix_p)
-        fix_da = da.from_delayed(
-            fix_future, shape=fix_p.shape, dtype=fix_p.dtype
-        ).rechunk(tuple(blocksize))
-
-        # mov
-        mov_future = cluster.client.scatter(mov_p)
-        mov_da = da.from_delayed(
-            mov_future, shape=mov_p.shape, dtype=mov_p.dtype
-        ).rechunk(tuple(blocksize))
-
-        # fix mask
-        if fix_mask is not None:
-            fm_future = cluster.client.scatter(fm_p)
-            fm_da = da.from_delayed(
-                fm_future, shape=fm_p.shape, dtype=fm_p.dtype
-            ).rechunk(tuple(blocksize))
-        else:
-            fm_da = da.from_array([None,], chunks=(1,))
-
-        # mov mask
-        if mov_mask is not None:
-            mm_future = cluster.client.scatter(mm_p)
-            mm_da = da.from_delayed(
-                mm_future, shape=mm_p.shape, dtype=mm_p.dtype
-            ).rechunk(tuple(blocksize))
-        else:
-            mm_da = da.from_array([None,], chunks=(1,))
-
-        # establish all keyword arguments
-        random_kwargs = {**kwargs, **random_kwargs}
-        rigid_kwargs = {**kwargs, **rigid_kwargs}
-        affine_kwargs = {**kwargs, **affine_kwargs}
-
-        # closure for affine alignment
-        def single_affine_align(fix, mov, fm, mm, block_info=None):
-
-            # check for masks
-            if fm.shape != fix.shape: fm = None
-            if mm.shape != mov.shape: mm = None
-
-            # set default
-            affine = np.eye(4)
-
-            # random initialization
-            if 'random' in steps:
-                affine = random_affine_search(
-                    fix, mov, fix_spacing, mov_spacing,
-                    fix_mask=fm, mov_mask=mm,
-                    **random_kwargs,
-                 )
-            # rigid alignment
-            if 'rigid' in steps:
-                affine = affine_align(
-                    fix, mov, fix_spacing, mov_spacing,
-                    fix_mask=fm, mov_mask=mm,
-                    initial_transform=affine,
-                    rigid=True,
-                    **rigid_kwargs,
-                )
-            # affine alignment
-            if 'affine' in steps:
-                affine = affine_align(
-                    fix, mov, fix_spacing, mov_spacing,
-                    fix_mask=fm, mov_mask=mm,
-                    initial_transform=affine,
-                    **affine_kwargs,
-                )
-
-            # adjust for origin
-            idx = block_info[0]['chunk-location']
-            origin = np.maximum(0, blocksize * idx - overlaps)
-            origin = origin * fix_spacing
-            tl, tr = np.eye(4), np.eye(4)
-            tl[:3, -1], tr[:3, -1] = origin, -origin
-            affine = np.matmul(tl, np.matmul(affine, tr))
-
-            # return result
-            return affine.reshape((1,1,1,4,4))
-
-        # determine overlaps list
-        overlaps_list = [overlaps, overlaps]
-        if fix_mask is not None:
-            overlaps_list.append(overlaps)
-        else:
-            overlaps_list.append(0)
-        if mov_mask is not None:
-            overlaps_list.append(overlaps)
-        else:
-            overlaps_list.append(0)
-
-        # affine align all chunks
-        affines = da.map_overlap(
-            single_affine_align,
-            fix_da, mov_da, fm_da, mm_da,
-            depth=overlaps_list,
-            dtype=np.float32,
-            boundary='none',
-            trim=False,
-            align_arrays=False,
-            new_axis=[3,4],
-            chunks=[1,1,1,4,4],
-        ).compute()
-
-        # XXX: interface may change here
-        # stitch local affines into displacement field
-        field = local_affines_to_field(
-            fix.shape, fix_spacing,
-            affines, blocksize, overlaps,
-        ).compute()
-
-        # return both formats
-        return affines, field
->>>>>>> 350e4d4c
 
     # TODO: LET RIGID BE A FLAG
     #       LET STITCHING BE A FLAG
